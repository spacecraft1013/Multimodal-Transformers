--- conflicted
+++ resolved
@@ -62,18 +62,10 @@
             self.transformer.set_input_tensor(input_tensor[0])
 
     def forward(self, input):
-<<<<<<< HEAD
         if len(input) == 1:
             return self.image_model(input[0])
         else:
             return self.language_model(*input)
-=======
-        assert input.dim() in (4, 2), "Input must be a 4D or 2D tensor"
-        if input.dim() == 4:
-            return self.image_model(input)
-        elif input.dim() == 2:
-            return self.language_model(input)
->>>>>>> f8e85734
 
 
 class VitModel(MegatronModule):
